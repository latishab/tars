### TARS-AI 2.0 Development Branch Update

The TARS-AI 2.0 development branch introduces several enhancements over the inital 1.0 release, including:

---

#### 🚀 **Core Additions**  

**Speech-to-Text (STT) Enhancements:**  
- Integrated **Whisper** for local STT alongside **Vosk** and external server options.  
- Added STT sensitivity configuration for improved accuracy.  
- Comprehensive improvements to the STT system for better transcription.  
- Significant speed improvements.  
- Dynamic microphone quality selection based on hardware.  

**Character Customizations:**  
- Persistent personality settings (e.g., humor and tone) for dynamic character interaction.  
- Expanded character settings and behavior customization options.  

**Function Calling:**  
- Dual methods for function calls: **Naive Bayes (NB)** and **LLM-based approaches**.  

**Voice-Controlled Movement:**  
- Enabled voice commands to control robotic movements with precise mapping.  

**Image Generation:**  
- Integrated **DALL·E** and **Stable Diffusion** for AI-powered image creation.  

**Volume Control:**  
- Fine-tuned volume adjustments through both voice commands and external configurations. **Credit: @mskull**
<<<<<<< HEAD

=======
  
>>>>>>> 56470395
**Home Assistant Integration:**  
- Seamless connection with smart home systems for enhanced interaction and automation.  

---

#### ⚙️ **Technical Improvements**

- **Reworked LLM function** into its own module.  
- **Reworked build prompt function** for easy importing.  
- **Reworked memory module** to ensure correct prompt and memory management.  
- **Reworked tokenization** for proper counts.  

**Override Encoding Model:**  
- Enhanced compatibility with OpenAI's Whisper models using `override_encoding_model`.  

**TTS Fixes:**  
- Resolved issues with special characters in Text-to-Speech (TTS), improving playback accuracy.  

---<|MERGE_RESOLUTION|>--- conflicted
+++ resolved
@@ -28,11 +28,7 @@
 
 **Volume Control:**  
 - Fine-tuned volume adjustments through both voice commands and external configurations. **Credit: @mskull**
-<<<<<<< HEAD
-
-=======
   
->>>>>>> 56470395
 **Home Assistant Integration:**  
 - Seamless connection with smart home systems for enhanced interaction and automation.  
 
